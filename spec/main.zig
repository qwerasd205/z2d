// SPDX-License-Identifier: 0BSD
//   Copyright © 2024 Chris Marchesi

const debug = @import("std").debug;
const fs = @import("std").fs;
const fmt = @import("std").fmt;
const heap = @import("std").heap;
const mem = @import("std").mem;
const sha256 = @import("std").crypto.hash.sha2.Sha256;
const testing = @import("std").testing;

const z2d = @import("z2d");

const _001_smile_rgb = @import("001_smile_rgb.zig");
const _002_smile_rgba = @import("002_smile_rgba.zig");
const _003_fill_triangle = @import("003_fill_triangle.zig");
const _004_fill_square = @import("004_fill_square.zig");
const _005_fill_trapezoid = @import("005_fill_trapezoid.zig");
const _006_fill_star_even_odd = @import("006_fill_star_even_odd.zig");
const _007_fill_bezier = @import("007_fill_bezier.zig");
const _008_stroke_triangle = @import("008_stroke_triangle.zig");
const _009_stroke_square = @import("009_stroke_square.zig");
const _010_stroke_trapezoid = @import("010_stroke_trapezoid.zig");
const _011_stroke_star = @import("011_stroke_star.zig");
const _012_stroke_bezier = @import("012_stroke_bezier.zig");
const _013_fill_combined = @import("013_fill_combined.zig");
const _014_stroke_lines = @import("014_stroke_lines.zig");
const _015_stroke_miter = @import("015_stroke_miter.zig");
const _016_fill_star_non_zero = @import("016_fill_star_non_zero.zig");
const _017_stroke_star_round = @import("017_stroke_star_round.zig");
const _018_stroke_square_spiral_round = @import("018_stroke_square_spiral_round.zig");
const _019_stroke_bevel_miterlimit = @import("019_stroke_bevel_miterlimit.zig");
const _020_stroke_lines_round_caps = @import("020_stroke_lines_round_caps.zig");
const _021_stroke_lines_square_caps = @import("021_stroke_lines_square_caps.zig");
const _022_stroke_lines_butt_caps = @import("022_stroke_lines_butt_caps.zig");
const _023_smile_alpha_mask = @import("023_smile_alpha_mask.zig");
const _024_fill_triangle_direct_cross_format = @import("024_fill_triangle_direct_cross_format.zig");
const _025_fill_diamond_clipped = @import("025_fill_diamond_clipped.zig");
const _026_fill_triangle_full = @import("026_fill_triangle_full.zig");
const _027_stroke_bezier_tolerance = @import("027_stroke_bezier_tolerance.zig");
const _028_fill_bezier_tolerance = @import("028_fill_bezier_tolerance.zig");
const _029_stroke_lines_round_caps_tolerance = @import("029_stroke_lines_round_caps_tolerance.zig");
const _030_stroke_star_round_tolerance = @import("030_stroke_star_round_tolerance.zig");
const _031_fill_quad_bezier = @import("031_fill_quad_bezier.zig");
const _032_fill_arc = @import("032_fill_arc.zig");
const _033_fill_zig_mark = @import("033_fill_zig_mark.zig");
const _034_stroke_cross = @import("034_stroke_cross.zig");
const _035_arc_command = @import("035_arc_command.zig");
const _036_stroke_colinear = @import("036_stroke_colinear.zig");
const _037_stroke_join_overlap = @import("037_stroke_join_overlap.zig");
const _038_stroke_zero_length = @import("038_stroke_zero_length.zig");
const _039_stroke_paint_extent_dontclip = @import("039_stroke_paint_extent_dontclip.zig");
const _040_stroke_corner_symmetrical = @import("040_stroke_corner_symmetrical.zig");
const _041_stroke_noop_lineto = @import("041_stroke_noop_lineto.zig");
const _042_arc_ellipses = @import("042_arc_ellipses.zig");
const _043_rect_transforms = @import("043_rect_transforms.zig");
const _044_line_transforms = @import("044_line_transforms.zig");
const _045_round_join_transforms = @import("045_round_join_transforms.zig");
const _046_fill_triangle_alpha = @import("046_fill_triangle_alpha.zig");
const _047_fill_triangle_alpha_gray = @import("047_fill_triangle_alpha_gray.zig");
const _048_fill_triangle_static = @import("048_fill_triangle_static.zig");
const _049_fill_triangle_alpha4_gray = @import("049_fill_triangle_alpha4_gray.zig");
const _050_fill_triangle_alpha2_gray = @import("050_fill_triangle_alpha2_gray.zig");
const _051_fill_triangle_alpha1_gray = @import("051_fill_triangle_alpha1_gray.zig");
const _052_fill_triangle_alpha4_gray_scaledown = @import("052_fill_triangle_alpha4_gray_scaledown.zig");
const _053_fill_triangle_alpha8_gray_scaleup = @import("053_fill_triangle_alpha8_gray_scaleup.zig");
const _054_stroke_lines_dashed = @import("054_stroke_lines_dashed.zig");
const _055_stroke_miter_dashed = @import("055_stroke_miter_dashed.zig");
const _056_stroke_star_dashed = @import("056_stroke_star_dashed.zig");
const _057_stroke_bezier_dashed = @import("057_stroke_bezier_dashed.zig");
const _058_stroke_misc_dashes = @import("058_stroke_misc_dashes.zig");
const _059_stroke_star_gradient = @import("059_stroke_star_gradient.zig");
const _060_ghostty_logo = @import("060_ghostty_logo.zig");
const _061_linear_gradient = @import("061_linear_gradient.zig");
const _062_hsl_gradient = @import("062_hsl_gradient.zig");
const _063_radial_gradient = @import("063_radial_gradient.zig");
const _064_radial_source = @import("064_radial_source.zig");
const _065_conic_gradient = @import("065_conic_gradient.zig");
const _066_conic_pie_gradient = @import("066_conic_pie_gradient.zig");
const _067_gradient_transforms = @import("067_gradient_transforms.zig");
const _068_gradient_deband = @import("068_gradient_deband.zig");
const _069_gradient_dither_context = @import("069_gradient_dither_context.zig");
const _070_compositor_ops = @import("070_compositor_ops.zig");
const _071_gamma_linear = @import("071_gamma_linear.zig");
const _072_gamma_srgb = @import("072_gamma_srgb.zig");

//////////////////////////////////////////////////////////////////////////////

pub fn main() !void {
    var gpa = heap.GeneralPurposeAllocator(.{}){};
    const alloc = gpa.allocator();

    try compositorExportRun(alloc, _001_smile_rgb);
    try compositorExportRun(alloc, _002_smile_rgba);
    try pathExportRun(alloc, _003_fill_triangle);
    try pathExportRun(alloc, _004_fill_square);
    try pathExportRun(alloc, _005_fill_trapezoid);
    try pathExportRun(alloc, _006_fill_star_even_odd);
    try pathExportRun(alloc, _007_fill_bezier);
    try pathExportRun(alloc, _008_stroke_triangle);
    try pathExportRun(alloc, _009_stroke_square);
    try pathExportRun(alloc, _010_stroke_trapezoid);
    try pathExportRun(alloc, _011_stroke_star);
    try pathExportRun(alloc, _012_stroke_bezier);
    try pathExportRun(alloc, _013_fill_combined);
    try pathExportRun(alloc, _014_stroke_lines);
    try pathExportRun(alloc, _015_stroke_miter);
    try pathExportRun(alloc, _016_fill_star_non_zero);
    try pathExportRun(alloc, _017_stroke_star_round);
    try pathExportRun(alloc, _018_stroke_square_spiral_round);
    try pathExportRun(alloc, _019_stroke_bevel_miterlimit);
    try pathExportRun(alloc, _020_stroke_lines_round_caps);
    try pathExportRun(alloc, _021_stroke_lines_square_caps);
    try pathExportRun(alloc, _022_stroke_lines_butt_caps);
    try compositorExportRun(alloc, _023_smile_alpha_mask);
    try pathExportRun(alloc, _024_fill_triangle_direct_cross_format);
    try pathExportRun(alloc, _025_fill_diamond_clipped);
    try pathExportRun(alloc, _026_fill_triangle_full);
    try pathExportRun(alloc, _027_stroke_bezier_tolerance);
    try pathExportRun(alloc, _028_fill_bezier_tolerance);
    try pathExportRun(alloc, _029_stroke_lines_round_caps_tolerance);
    try pathExportRun(alloc, _030_stroke_star_round_tolerance);
    try pathExportRun(alloc, _031_fill_quad_bezier);
    try pathExportRun(alloc, _032_fill_arc);
    try pathExportRun(alloc, _033_fill_zig_mark);
    try pathExportRun(alloc, _034_stroke_cross);
    try pathExportRun(alloc, _035_arc_command);
    try pathExportRun(alloc, _036_stroke_colinear);
    try pathExportRun(alloc, _037_stroke_join_overlap);
    try pathExportRun(alloc, _038_stroke_zero_length);
    try pathExportRun(alloc, _039_stroke_paint_extent_dontclip);
    try pathExportRun(alloc, _040_stroke_corner_symmetrical);
    try pathExportRun(alloc, _041_stroke_noop_lineto);
    try pathExportRun(alloc, _042_arc_ellipses);
    try pathExportRun(alloc, _043_rect_transforms);
    try pathExportRun(alloc, _044_line_transforms);
    try pathExportRun(alloc, _045_round_join_transforms);
    try pathExportRun(alloc, _046_fill_triangle_alpha);
    try pathExportRun(alloc, _047_fill_triangle_alpha_gray);
    try pathExportRun(alloc, _048_fill_triangle_static);
    try pathExportRun(alloc, _049_fill_triangle_alpha4_gray);
    try pathExportRun(alloc, _050_fill_triangle_alpha2_gray);
    try pathExportRun(alloc, _051_fill_triangle_alpha1_gray);
    try pathExportRun(alloc, _052_fill_triangle_alpha4_gray_scaledown);
    try pathExportRun(alloc, _053_fill_triangle_alpha8_gray_scaleup);
    try pathExportRun(alloc, _054_stroke_lines_dashed);
    try pathExportRun(alloc, _055_stroke_miter_dashed);
    try pathExportRun(alloc, _056_stroke_star_dashed);
    try pathExportRun(alloc, _057_stroke_bezier_dashed);
    try pathExportRun(alloc, _058_stroke_misc_dashes);
    try pathExportRun(alloc, _059_stroke_star_gradient);
    try pathExportRun(alloc, _060_ghostty_logo);
    try compositorExportRun(alloc, _061_linear_gradient);
    try compositorExportRun(alloc, _062_hsl_gradient);
    try compositorExportRun(alloc, _063_radial_gradient);
    try pathExportRun(alloc, _064_radial_source);
    try compositorExportRun(alloc, _065_conic_gradient);
    try pathExportRun(alloc, _066_conic_pie_gradient);
    try pathExportRun(alloc, _067_gradient_transforms);
    try compositorExportRun(alloc, _068_gradient_deband);
    try pathExportRun(alloc, _069_gradient_dither_context);
    try pathExportRun(alloc, _070_compositor_ops);
    try compositorExportRun(alloc, _071_gamma_linear);
    try compositorExportRun(alloc, _072_gamma_srgb);
}

//////////////////////////////////////////////////////////////////////////////

test "001_smile_rgb" {
    try compositorTestRun(testing.allocator, _001_smile_rgb);
}

test "002_smile_rgba" {
    try compositorTestRun(testing.allocator, _002_smile_rgba);
}

test "003_fill_triangle" {
    try pathTestRun(testing.allocator, _003_fill_triangle);
}

test "004_fill_square" {
    try pathTestRun(testing.allocator, _004_fill_square);
}

test "005_fill_trapezoid" {
    try pathTestRun(testing.allocator, _005_fill_trapezoid);
}

test "006_fill_star_even_odd" {
    try pathTestRun(testing.allocator, _006_fill_star_even_odd);
}

test "007_fill_bezier" {
    try pathTestRun(testing.allocator, _007_fill_bezier);
}

test "008_stroke_triangle" {
    try pathTestRun(testing.allocator, _008_stroke_triangle);
}

test "009_stroke_square" {
    try pathTestRun(testing.allocator, _009_stroke_square);
}

test "010_stroke_trapezoid" {
    try pathTestRun(testing.allocator, _010_stroke_trapezoid);
}

test "011_stroke_star" {
    try pathTestRun(testing.allocator, _011_stroke_star);
}

test "012_stroke_bezier" {
    try pathTestRun(testing.allocator, _012_stroke_bezier);
}

test "013_fill_combined" {
    try pathTestRun(testing.allocator, _013_fill_combined);
}

test "014_stroke_lines" {
    try pathTestRun(testing.allocator, _014_stroke_lines);
}

test "015_stroke_miter" {
    try pathTestRun(testing.allocator, _015_stroke_miter);
}

test "016_fill_star_non_zero" {
    try pathTestRun(testing.allocator, _016_fill_star_non_zero);
}

test "017_stroke_star_round" {
    try pathTestRun(testing.allocator, _017_stroke_star_round);
}

test "018_stroke_square_spiral_round" {
    try pathTestRun(testing.allocator, _018_stroke_square_spiral_round);
}

test "019_stroke_bevel_miterlimit" {
    try pathTestRun(testing.allocator, _019_stroke_bevel_miterlimit);
}

test "020_stroke_lines_round_caps" {
    try pathTestRun(testing.allocator, _020_stroke_lines_round_caps);
}

test "021_stroke_lines_square_caps" {
    try pathTestRun(testing.allocator, _021_stroke_lines_square_caps);
}

test "022_stroke_lines_butt_caps" {
    try pathTestRun(testing.allocator, _022_stroke_lines_butt_caps);
}

test "023_smile_alpha_mask" {
    try compositorTestRun(testing.allocator, _023_smile_alpha_mask);
}

test "024_fill_triangle_direct_cross_format" {
    try pathTestRun(testing.allocator, _024_fill_triangle_direct_cross_format);
}

test "025_fill_diamond_clipped" {
    try pathTestRun(testing.allocator, _025_fill_diamond_clipped);
}

test "026_fill_triangle_full" {
    try pathTestRun(testing.allocator, _026_fill_triangle_full);
}

test "027_stroke_bezier_tolerance" {
    try pathTestRun(testing.allocator, _027_stroke_bezier_tolerance);
}

test "028_fill_bezier_tolerance" {
    try pathTestRun(testing.allocator, _028_fill_bezier_tolerance);
}

test "029_stroke_lines_round_caps_tolerance" {
    try pathTestRun(testing.allocator, _029_stroke_lines_round_caps_tolerance);
}

test "030_stroke_star_round_tolerance" {
    try pathTestRun(testing.allocator, _030_stroke_star_round_tolerance);
}

test "031_fill_quad_bezier" {
    try pathTestRun(testing.allocator, _031_fill_quad_bezier);
}

test "032_fill_arc" {
    try pathTestRun(testing.allocator, _032_fill_arc);
}

test "033_fill_zig_mark" {
    try pathTestRun(testing.allocator, _033_fill_zig_mark);
}

test "034_stroke_cross" {
    try pathTestRun(testing.allocator, _034_stroke_cross);
}

test "035_arc_command" {
    try pathTestRun(testing.allocator, _035_arc_command);
}

test "036_stroke_colinear" {
    try pathTestRun(testing.allocator, _036_stroke_colinear);
}

test "037_stroke_join_overlap" {
    try pathTestRun(testing.allocator, _037_stroke_join_overlap);
}

test "038_stroke_zero_length" {
    try pathTestRun(testing.allocator, _038_stroke_zero_length);
}

test "039_stroke_paint_extent_dontclip" {
    try pathTestRun(testing.allocator, _039_stroke_paint_extent_dontclip);
}

test "040_stroke_corner_symmetrical" {
    try pathTestRun(testing.allocator, _040_stroke_corner_symmetrical);
}

test "041_stroke_noop_lineto" {
    try pathTestRun(testing.allocator, _041_stroke_noop_lineto);
}

test "042_arc_ellipses" {
    try pathTestRun(testing.allocator, _042_arc_ellipses);
}

test "043_rect_transforms" {
    try pathTestRun(testing.allocator, _043_rect_transforms);
}

test "044_line_transforms" {
    try pathTestRun(testing.allocator, _044_line_transforms);
}

test "045_round_join_transforms" {
    try pathTestRun(testing.allocator, _045_round_join_transforms);
}

test "046_fill_triangle_alpha" {
    try pathTestRun(testing.allocator, _046_fill_triangle_alpha);
}

test "047_fill_triangle_alpha_gray" {
    try pathTestRun(testing.allocator, _047_fill_triangle_alpha_gray);
}

test "048_fill_triangle_static" {
    try pathTestRun(testing.allocator, _048_fill_triangle_static);
}

test "049_fill_triangle_alpha4_gray" {
    try pathTestRun(testing.allocator, _049_fill_triangle_alpha4_gray);
}

test "050_fill_triangle_alpha2_gray" {
    try pathTestRun(testing.allocator, _050_fill_triangle_alpha2_gray);
}

test "051_fill_triangle_alpha1_gray" {
    try pathTestRun(testing.allocator, _051_fill_triangle_alpha1_gray);
}

test "052_fill_triangle_alpha4_gray_scaledown" {
    try pathTestRun(testing.allocator, _052_fill_triangle_alpha4_gray_scaledown);
}

test "053_fill_triangle_alpha8_gray_scaleup" {
    try pathTestRun(testing.allocator, _053_fill_triangle_alpha8_gray_scaleup);
}

test "054_stroke_lines_dashed" {
    try pathTestRun(testing.allocator, _054_stroke_lines_dashed);
}

test "055_stroke_miter_dashed" {
    try pathTestRun(testing.allocator, _055_stroke_miter_dashed);
}

test "056_stroke_star_dashed" {
    try pathTestRun(testing.allocator, _056_stroke_star_dashed);
}

test "057_stroke_bezier_dashed" {
    try pathTestRun(testing.allocator, _057_stroke_bezier_dashed);
}

test "058_stroke_misc_dashes" {
    try pathTestRun(testing.allocator, _058_stroke_misc_dashes);
}

test "059_stroke_star_gradient" {
    try pathTestRun(testing.allocator, _059_stroke_star_gradient);
}

test "060_ghostty_logo" {
    try pathTestRun(testing.allocator, _060_ghostty_logo);
}

test "061_linear_gradient" {
    try compositorTestRun(testing.allocator, _061_linear_gradient);
}

test "062_hsl_gradient" {
    try compositorTestRun(testing.allocator, _062_hsl_gradient);
}

test "063_radial_gradient" {
    try compositorTestRun(testing.allocator, _063_radial_gradient);
}

test "064_radial_source" {
    try pathTestRun(testing.allocator, _064_radial_source);
}

test "065_conic_gradient" {
    try compositorTestRun(testing.allocator, _065_conic_gradient);
}

test "066_conic_pie_gradient" {
    try pathTestRun(testing.allocator, _066_conic_pie_gradient);
}

test "067_gradient_transforms" {
    try pathTestRun(testing.allocator, _067_gradient_transforms);
}

test "068_gradient_deband" {
    try compositorTestRun(testing.allocator, _068_gradient_deband);
}

test "069_gradient_dither_context" {
    try pathTestRun(testing.allocator, _069_gradient_dither_context);
}

test "070_compositor_ops" {
    try pathTestRun(testing.allocator, _070_compositor_ops);
}

test "071_gamma_linear" {
    try compositorTestRun(testing.allocator, _071_gamma_linear);
}

test "072_gamma_srgb" {
    try compositorTestRun(testing.allocator, _072_gamma_srgb);
}

//////////////////////////////////////////////////////////////////////////////

fn compositorExportRun(alloc: mem.Allocator, subject: anytype) !void {
    const filename = try fmt.allocPrint(
        alloc,
        "{s}{s}",
        .{ subject.filename, ".png" },
    );
    defer alloc.free(filename);

    var surface = try subject.render(alloc);
    defer surface.deinit(alloc);

    try specExportPNG(
        alloc,
        surface,
        filename,
        if (@hasDecl(subject, "color_profile")) subject.color_profile else null,
    );
}

fn pathExportRun(alloc: mem.Allocator, subject: anytype) !void {
    const filename_pixelated = try fmt.allocPrint(
        alloc,
        "{s}{s}{s}",
        .{ subject.filename, "_pixelated", ".png" },
    );
    defer alloc.free(filename_pixelated);
    const filename_smooth = try fmt.allocPrint(
        alloc,
        "{s}{s}{s}",
        .{ subject.filename, "_smooth", ".png" },
    );
    defer alloc.free(filename_smooth);

    var surface_pixelated = try subject.render(alloc, .none);
    defer surface_pixelated.deinit(alloc);
    var surface_smooth = try subject.render(alloc, .default);
    defer surface_smooth.deinit(alloc);

    try specExportPNG(
        alloc,
        surface_pixelated,
        filename_pixelated,
        if (@hasDecl(subject, "color_profile")) subject.color_profile else null,
    );
    try specExportPNG(
        alloc,
        surface_smooth,
        filename_smooth,
        if (@hasDecl(subject, "color_profile")) subject.color_profile else null,
    );
}

fn specExportPNG(
    alloc: mem.Allocator,
    surface: z2d.Surface,
    filename: []const u8,
    profile: ?z2d.color.RGBProfile,
) !void {
    const target_path = try fs.path.join(alloc, &.{ "spec/files", filename });
    defer alloc.free(target_path);
    try z2d.png_exporter.writeToPNGFile(
        surface,
        target_path,
        .{ .color_profile = profile },
    );
}

fn compositorTestRun(alloc: mem.Allocator, subject: anytype) !void {
    const filename = try fmt.allocPrint(
        alloc,
        "{s}{s}",
        .{ subject.filename, ".png" },
    );
    defer alloc.free(filename);
<<<<<<< HEAD
    var surface = try subject.render(alloc);
    defer surface.deinit(alloc);

    var exported_file = try testExportPNG(alloc, surface, filename);

=======
    var exported_file: testExportPNGDetails = undefined;

    if (tracy_enable) {
        var tracy_alloc_ = tracy.TracingAllocator.init(alloc);
        const tracy_alloc = tracy_alloc_.allocator();

        var surface = surface: {
            const zone = tracy.initZone(@src(), .{ .name = "compositorTestRun: render" });
            defer zone.deinit();
            break :surface try subject.render(tracy_alloc);
        };
        defer surface.deinit(tracy_alloc);

        exported_file = exported_file: {
            const zone = tracy.initZone(@src(), .{ .name = "compositorTestRun: export" });
            defer zone.deinit();
            break :exported_file try testExportPNG(tracy_alloc, surface, filename);
        };
    } else {
        var surface = try subject.render(alloc);
        defer surface.deinit(alloc);

        exported_file = try testExportPNG(
            alloc,
            surface,
            filename,
            if (@hasDecl(subject, "color_profile")) subject.color_profile else null,
        );
    }
>>>>>>> 714eea74
    defer exported_file.cleanup();

    try compareFiles(testing.allocator, exported_file.target_path);
}

fn pathTestRun(alloc: mem.Allocator, subject: anytype) !void {
    const filename_pixelated = try fmt.allocPrint(
        alloc,
        "{s}{s}{s}",
        .{ subject.filename, "_pixelated", ".png" },
    );
    defer alloc.free(filename_pixelated);
    const filename_smooth = try fmt.allocPrint(
        alloc,
        "{s}{s}{s}",
        .{ subject.filename, "_smooth", ".png" },
    );
    defer alloc.free(filename_smooth);

<<<<<<< HEAD
    var surface_pixelated = try subject.render(alloc, .none);
    defer surface_pixelated.deinit(alloc);
    var surface_smooth = try subject.render(alloc, .default);
    defer surface_smooth.deinit(alloc);

    var exported_file_pixelated = try testExportPNG(alloc, surface_pixelated, filename_pixelated);
    var exported_file_smooth = try testExportPNG(alloc, surface_smooth, filename_smooth);

=======
    var exported_file_pixelated: testExportPNGDetails = undefined;
    var exported_file_smooth: testExportPNGDetails = undefined;

    if (tracy_enable) {
        var tracy_alloc_ = tracy.TracingAllocator.init(alloc);
        const tracy_alloc = tracy_alloc_.allocator();

        var surface_pixelated = surface_pixelated: {
            const zone = tracy.initZone(@src(), .{ .name = "pathTestRun: render (aa_mode = .none)" });
            defer zone.deinit();
            break :surface_pixelated try subject.render(tracy_alloc, .none);
        };
        defer surface_pixelated.deinit(tracy_alloc);
        var surface_smooth = surface_smooth: {
            const zone = tracy.initZone(@src(), .{ .name = "pathTestRun: render (aa_mode = .default)" });
            defer zone.deinit();
            break :surface_smooth try subject.render(tracy_alloc, .default);
        };
        defer surface_smooth.deinit(tracy_alloc);

        exported_file_pixelated = exported_file_pixelated: {
            const zone = tracy.initZone(@src(), .{ .name = "pathTestRun: export (aa_mode = .none)" });
            defer zone.deinit();
            break :exported_file_pixelated try testExportPNG(
                tracy_alloc,
                surface_pixelated,
                filename_pixelated,
            );
        };
        exported_file_smooth = exported_file_smooth: {
            const zone = tracy.initZone(@src(), .{ .name = "pathTestRun: export (aa_mode = .default)" });
            defer zone.deinit();
            break :exported_file_smooth try testExportPNG(
                tracy_alloc,
                surface_smooth,
                filename_smooth,
            );
        };
    } else {
        var surface_pixelated = try subject.render(alloc, .none);
        defer surface_pixelated.deinit(alloc);
        var surface_smooth = try subject.render(alloc, .default);
        defer surface_smooth.deinit(alloc);

        exported_file_pixelated = try testExportPNG(
            alloc,
            surface_pixelated,
            filename_pixelated,
            if (@hasDecl(subject, "color_profile")) subject.color_profile else null,
        );
        exported_file_smooth = try testExportPNG(
            alloc,
            surface_smooth,
            filename_smooth,
            if (@hasDecl(subject, "color_profile")) subject.color_profile else null,
        );
    }
>>>>>>> 714eea74
    defer exported_file_pixelated.cleanup();
    defer exported_file_smooth.cleanup();

    try compareFiles(testing.allocator, exported_file_pixelated.target_path);
    try compareFiles(testing.allocator, exported_file_smooth.target_path);
}

const testExportPNGDetails = struct {
    tmp_dir: testing.TmpDir,
    target_path: []const u8,
    alloc: mem.Allocator,

    fn cleanup(self: *testExportPNGDetails) void {
        self.alloc.free(self.target_path);
        self.tmp_dir.cleanup();
    }
};

fn testExportPNG(
    alloc: mem.Allocator,
    surface: z2d.Surface,
    filename: []const u8,
    profile: ?z2d.color.RGBProfile,
) !testExportPNGDetails {
    var tmp_dir = testing.tmpDir(.{});
    errdefer tmp_dir.cleanup();
    const parent_path = try tmp_dir.dir.realpathAlloc(alloc, ".");
    defer alloc.free(parent_path);
    const target_path = try fs.path.join(alloc, &.{ parent_path, filename });
    errdefer alloc.free(target_path);

    try z2d.png_exporter.writeToPNGFile(
        surface,
        target_path,
        .{ .color_profile = profile },
    );

    return .{
        .tmp_dir = tmp_dir,
        .target_path = target_path,
        .alloc = alloc,
    };
}

fn compareFiles(alloc: mem.Allocator, actual_filename: []const u8) !void {
    const max_file_size = 10240000; // 10MB

    // We expect the file with the same name to be in spec/files
    const base_file = fs.path.basename(actual_filename);
    const expected_filename = try fs.path.join(alloc, &.{ "spec/files", base_file });
    defer alloc.free(expected_filename);
    const expected_data = try fs.cwd().readFileAlloc(alloc, expected_filename, max_file_size);
    defer alloc.free(expected_data);
    var expected_hash: [sha256.digest_length]u8 = undefined;
    sha256.hash(expected_data, &expected_hash, .{});

    const actual_data = try fs.cwd().readFileAlloc(alloc, actual_filename, max_file_size);
    defer alloc.free(actual_data);
    var actual_hash: [sha256.digest_length]u8 = undefined;
    sha256.hash(actual_data, &actual_hash, .{});

    if (!mem.eql(u8, &expected_hash, &actual_hash)) {
        debug.print(
            "files differ: {s} ({x}) vs {s} ({x})\n",
            .{ expected_filename, expected_hash, actual_filename, actual_hash },
        );
        return error.SpecTestFileMismatch;
    }
}<|MERGE_RESOLUTION|>--- conflicted
+++ resolved
@@ -530,43 +530,15 @@
         .{ subject.filename, ".png" },
     );
     defer alloc.free(filename);
-<<<<<<< HEAD
     var surface = try subject.render(alloc);
     defer surface.deinit(alloc);
 
-    var exported_file = try testExportPNG(alloc, surface, filename);
-
-=======
-    var exported_file: testExportPNGDetails = undefined;
-
-    if (tracy_enable) {
-        var tracy_alloc_ = tracy.TracingAllocator.init(alloc);
-        const tracy_alloc = tracy_alloc_.allocator();
-
-        var surface = surface: {
-            const zone = tracy.initZone(@src(), .{ .name = "compositorTestRun: render" });
-            defer zone.deinit();
-            break :surface try subject.render(tracy_alloc);
-        };
-        defer surface.deinit(tracy_alloc);
-
-        exported_file = exported_file: {
-            const zone = tracy.initZone(@src(), .{ .name = "compositorTestRun: export" });
-            defer zone.deinit();
-            break :exported_file try testExportPNG(tracy_alloc, surface, filename);
-        };
-    } else {
-        var surface = try subject.render(alloc);
-        defer surface.deinit(alloc);
-
-        exported_file = try testExportPNG(
-            alloc,
-            surface,
-            filename,
-            if (@hasDecl(subject, "color_profile")) subject.color_profile else null,
-        );
-    }
->>>>>>> 714eea74
+    var exported_file = try testExportPNG(
+        alloc,
+        surface,
+        filename,
+        if (@hasDecl(subject, "color_profile")) subject.color_profile else null,
+    );
     defer exported_file.cleanup();
 
     try compareFiles(testing.allocator, exported_file.target_path);
@@ -586,74 +558,23 @@
     );
     defer alloc.free(filename_smooth);
 
-<<<<<<< HEAD
     var surface_pixelated = try subject.render(alloc, .none);
     defer surface_pixelated.deinit(alloc);
     var surface_smooth = try subject.render(alloc, .default);
     defer surface_smooth.deinit(alloc);
 
-    var exported_file_pixelated = try testExportPNG(alloc, surface_pixelated, filename_pixelated);
-    var exported_file_smooth = try testExportPNG(alloc, surface_smooth, filename_smooth);
-
-=======
-    var exported_file_pixelated: testExportPNGDetails = undefined;
-    var exported_file_smooth: testExportPNGDetails = undefined;
-
-    if (tracy_enable) {
-        var tracy_alloc_ = tracy.TracingAllocator.init(alloc);
-        const tracy_alloc = tracy_alloc_.allocator();
-
-        var surface_pixelated = surface_pixelated: {
-            const zone = tracy.initZone(@src(), .{ .name = "pathTestRun: render (aa_mode = .none)" });
-            defer zone.deinit();
-            break :surface_pixelated try subject.render(tracy_alloc, .none);
-        };
-        defer surface_pixelated.deinit(tracy_alloc);
-        var surface_smooth = surface_smooth: {
-            const zone = tracy.initZone(@src(), .{ .name = "pathTestRun: render (aa_mode = .default)" });
-            defer zone.deinit();
-            break :surface_smooth try subject.render(tracy_alloc, .default);
-        };
-        defer surface_smooth.deinit(tracy_alloc);
-
-        exported_file_pixelated = exported_file_pixelated: {
-            const zone = tracy.initZone(@src(), .{ .name = "pathTestRun: export (aa_mode = .none)" });
-            defer zone.deinit();
-            break :exported_file_pixelated try testExportPNG(
-                tracy_alloc,
-                surface_pixelated,
-                filename_pixelated,
-            );
-        };
-        exported_file_smooth = exported_file_smooth: {
-            const zone = tracy.initZone(@src(), .{ .name = "pathTestRun: export (aa_mode = .default)" });
-            defer zone.deinit();
-            break :exported_file_smooth try testExportPNG(
-                tracy_alloc,
-                surface_smooth,
-                filename_smooth,
-            );
-        };
-    } else {
-        var surface_pixelated = try subject.render(alloc, .none);
-        defer surface_pixelated.deinit(alloc);
-        var surface_smooth = try subject.render(alloc, .default);
-        defer surface_smooth.deinit(alloc);
-
-        exported_file_pixelated = try testExportPNG(
-            alloc,
-            surface_pixelated,
-            filename_pixelated,
-            if (@hasDecl(subject, "color_profile")) subject.color_profile else null,
-        );
-        exported_file_smooth = try testExportPNG(
-            alloc,
-            surface_smooth,
-            filename_smooth,
-            if (@hasDecl(subject, "color_profile")) subject.color_profile else null,
-        );
-    }
->>>>>>> 714eea74
+    var exported_file_pixelated = try testExportPNG(
+        alloc,
+        surface_pixelated,
+        filename_pixelated,
+        if (@hasDecl(subject, "color_profile")) subject.color_profile else null,
+    );
+    var exported_file_smooth = try testExportPNG(
+        alloc,
+        surface_smooth,
+        filename_smooth,
+        if (@hasDecl(subject, "color_profile")) subject.color_profile else null,
+    );
     defer exported_file_pixelated.cleanup();
     defer exported_file_smooth.cleanup();
 
